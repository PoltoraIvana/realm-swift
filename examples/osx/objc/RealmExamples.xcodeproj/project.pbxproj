--- conflicted
+++ resolved
@@ -25,26 +25,6 @@
 		E85A517119BA76B7006C63CB /* Realm.framework in Frameworks */ = {isa = PBXBuildFile; fileRef = E85A517019BA76B7006C63CB /* Realm.framework */; };
 /* End PBXBuildFile section */
 
-<<<<<<< HEAD
-/* Begin PBXContainerItemProxy section */
-		027839001A7AE94800553A86 /* PBXContainerItemProxy */ = {
-			isa = PBXContainerItemProxy;
-			containerPortal = E8F1E81519BA4A3800FAD64E /* Project object */;
-			proxyType = 1;
-			remoteGlobalIDString = E85A516B19BA7643006C63CB;
-			remoteInfo = Realm;
-		};
-		E8FD2E6819BA81D100AAE423 /* PBXContainerItemProxy */ = {
-			isa = PBXContainerItemProxy;
-			containerPortal = E8F1E81519BA4A3800FAD64E /* Project object */;
-			proxyType = 1;
-			remoteGlobalIDString = E85A516B19BA7643006C63CB;
-			remoteInfo = Realm;
-		};
-/* End PBXContainerItemProxy section */
-
-=======
->>>>>>> b5890851
 /* Begin PBXCopyFilesBuildPhase section */
 		027839021A7C153D00553A86 /* CopyFiles */ = {
 			isa = PBXCopyFilesBuildPhase;
@@ -82,11 +62,11 @@
 		027838FA1A7AE8CC00553A86 /* DrawPoint.m */ = {isa = PBXFileReference; fileEncoding = 4; lastKnownFileType = sourcecode.c.objc; path = DrawPoint.m; sourceTree = "<group>"; };
 		027838FB1A7AE8CC00553A86 /* DrawView.h */ = {isa = PBXFileReference; fileEncoding = 4; lastKnownFileType = sourcecode.c.h; path = DrawView.h; sourceTree = "<group>"; };
 		027838FC1A7AE8CC00553A86 /* DrawView.m */ = {isa = PBXFileReference; fileEncoding = 4; lastKnownFileType = sourcecode.c.objc; path = DrawView.m; sourceTree = "<group>"; };
+		0ADF47111B1578CF00F67B16 /* README.md */ = {isa = PBXFileReference; lastKnownFileType = net.daringfireball.markdown; name = README.md; path = ../../README.md; sourceTree = SOURCE_ROOT; };
 		22CFE27D1B0A330200D5EC93 /* SwatchColor.h */ = {isa = PBXFileReference; fileEncoding = 4; lastKnownFileType = sourcecode.c.h; path = SwatchColor.h; sourceTree = "<group>"; };
 		22CFE27E1B0A330200D5EC93 /* SwatchColor.m */ = {isa = PBXFileReference; fileEncoding = 4; lastKnownFileType = sourcecode.c.objc; path = SwatchColor.m; sourceTree = "<group>"; };
 		22CFE27F1B0A330200D5EC93 /* SwatchesView.h */ = {isa = PBXFileReference; fileEncoding = 4; lastKnownFileType = sourcecode.c.h; path = SwatchesView.h; sourceTree = "<group>"; };
 		22CFE2801B0A330200D5EC93 /* SwatchesView.m */ = {isa = PBXFileReference; fileEncoding = 4; lastKnownFileType = sourcecode.c.objc; path = SwatchesView.m; sourceTree = "<group>"; };
-		0ADF47111B1578CF00F67B16 /* README.md */ = {isa = PBXFileReference; lastKnownFileType = net.daringfireball.markdown; name = README.md; path = ../../README.md; sourceTree = SOURCE_ROOT; };
 		E823C33C19BA4A5F00D2FF5F /* JSONImport */ = {isa = PBXFileReference; explicitFileType = "compiled.mach-o.executable"; includeInIndex = 0; path = JSONImport; sourceTree = BUILT_PRODUCTS_DIR; };
 		E823C34919BA4A7600D2FF5F /* main.m */ = {isa = PBXFileReference; fileEncoding = 4; lastKnownFileType = sourcecode.c.objc; path = main.m; sourceTree = "<group>"; };
 		E823C34A19BA4A7600D2FF5F /* Person.h */ = {isa = PBXFileReference; fileEncoding = 4; lastKnownFileType = sourcecode.c.h; path = Person.h; sourceTree = "<group>"; };
@@ -205,7 +185,6 @@
 			buildRules = (
 			);
 			dependencies = (
-				027839011A7AE94800553A86 /* PBXTargetDependency */,
 			);
 			name = Draw;
 			productName = Draw;
@@ -257,16 +236,11 @@
 			projectRoot = "";
 			targets = (
 				E823C33B19BA4A5F00D2FF5F /* JSONImport */,
-<<<<<<< HEAD
-				E85A516B19BA7643006C63CB /* Realm */,
 				027838D61A7AE77A00553A86 /* Draw */,
-=======
->>>>>>> b5890851
 			);
 		};
 /* End PBXProject section */
 
-<<<<<<< HEAD
 /* Begin PBXResourcesBuildPhase section */
 		027838D51A7AE77A00553A86 /* Resources */ = {
 			isa = PBXResourcesBuildPhase;
@@ -279,25 +253,6 @@
 		};
 /* End PBXResourcesBuildPhase section */
 
-/* Begin PBXShellScriptBuildPhase section */
-		E85A516F19BA7649006C63CB /* Build Realm */ = {
-			isa = PBXShellScriptBuildPhase;
-			buildActionMask = 2147483647;
-			files = (
-			);
-			inputPaths = (
-			);
-			name = "Build Realm";
-			outputPaths = (
-			);
-			runOnlyForDeploymentPostprocessing = 0;
-			shellPath = /bin/sh;
-			shellScript = "cd ../../../\nif [[ ! -d \"build/osx/Realm.framework\" ]]; then\n    sh build.sh osx\nfi\n";
-		};
-/* End PBXShellScriptBuildPhase section */
-
-=======
->>>>>>> b5890851
 /* Begin PBXSourcesBuildPhase section */
 		027838D31A7AE77A00553A86 /* Sources */ = {
 			isa = PBXSourcesBuildPhase;
@@ -324,20 +279,6 @@
 		};
 /* End PBXSourcesBuildPhase section */
 
-<<<<<<< HEAD
-/* Begin PBXTargetDependency section */
-		027839011A7AE94800553A86 /* PBXTargetDependency */ = {
-			isa = PBXTargetDependency;
-			target = E85A516B19BA7643006C63CB /* Realm */;
-			targetProxy = 027839001A7AE94800553A86 /* PBXContainerItemProxy */;
-		};
-		E8FD2E6919BA81D100AAE423 /* PBXTargetDependency */ = {
-			isa = PBXTargetDependency;
-			target = E85A516B19BA7643006C63CB /* Realm */;
-			targetProxy = E8FD2E6819BA81D100AAE423 /* PBXContainerItemProxy */;
-		};
-/* End PBXTargetDependency section */
-
 /* Begin PBXVariantGroup section */
 		027838E21A7AE77A00553A86 /* MainMenu.xib */ = {
 			isa = PBXVariantGroup;
@@ -349,8 +290,6 @@
 		};
 /* End PBXVariantGroup section */
 
-=======
->>>>>>> b5890851
 /* Begin XCBuildConfiguration section */
 		027838F21A7AE77A00553A86 /* Debug */ = {
 			isa = XCBuildConfiguration;
