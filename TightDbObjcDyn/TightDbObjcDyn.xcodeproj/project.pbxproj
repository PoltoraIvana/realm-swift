--- conflicted
+++ resolved
@@ -211,8 +211,6 @@
 		E91890A2177B677900653D7A /* TightDbObjcDyn */ = {
 			isa = PBXGroup;
 			children = (
-<<<<<<< HEAD
-=======
 				424EEFAB18D9C15900337A13 /* table_view_objc.mm */,
 				424EEFAC18D9C15900337A13 /* table_view_priv.h */,
 				424EEFAD18D9C15A00337A13 /* table_view.h */,
@@ -228,7 +226,6 @@
 				424EEDD218D9C0CB00337A13 /* binary_priv.h */,
 				424EEDD318D9C0CB00337A13 /* binary.h */,
 				4DA8E6CB18D8ADD8005B5B28 /* group.h */,
->>>>>>> b7176b2b
 				E91890C6177B67AB00653D7A /* cursor.h */,
 				E91890C5177B67AB00653D7A /* cursor_objc.mm */,
 				4DA8E6CB18D8ADD8005B5B28 /* group.h */,
