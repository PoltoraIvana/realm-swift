////////////////////////////////////////////////////////////////////////////
//
// Copyright 2014 Realm Inc.
//
// Licensed under the Apache License, Version 2.0 (the "License");
// you may not use this file except in compliance with the License.
// You may obtain a copy of the License at
//
// http://www.apache.org/licenses/LICENSE-2.0
//
// Unless required by applicable law or agreed to in writing, software
// distributed under the License is distributed on an "AS IS" BASIS,
// WITHOUT WARRANTIES OR CONDITIONS OF ANY KIND, either express or implied.
// See the License for the specific language governing permissions and
// limitations under the License.
//
////////////////////////////////////////////////////////////////////////////

#import "RLMInstanceTableViewController.h"

#import "RLMRealmBrowserWindowController.h"
#import "RLMArrayNavigationState.h"
#import "RLMQueryNavigationState.h"
#import "RLMArrayNode.h"
#import "RLMRealmNode.h"

#import "RLMBadgeTableCellView.h"
#import "RLMBasicTableCellView.h"
#import "RLMBoolTableCellView.h"
#import "RLMNumberTableCellView.h"
<<<<<<< HEAD
=======
#import "RLMImageTableCellView.h"

>>>>>>> e2326b6f
#import "RLMTableColumn.h"

#import "NSColor+ByteSizeFactory.h"
#import "NSFont+Standard.h"

#import "objc/objc-class.h"

const NSUInteger kMaxNumberOfArrayEntriesInToolTip = 5;
const NSUInteger kMaxNumberOfStringCharsInObjectLink = 20;
const NSUInteger kMaxNumberOfStringCharsForTooltip = 300;
const NSUInteger kMaxNumberOfObjectCharsForTable = 200;

@interface RLMObject ()

- (instancetype)initWithRealm:(RLMRealm *)realm
                       schema:(RLMObjectSchema *)schema
                defaultValues:(BOOL)useDefaults;

@end

@implementation RLMInstanceTableViewController {
    BOOL awake;
    BOOL linkCursorDisplaying;
    NSDateFormatter *dateFormatter;
    NSNumberFormatter *numberFormatter;
    NSMutableDictionary *autofittedColumns;
}

#pragma mark - NSObject Overrides

- (void)awakeFromNib
{
    [super awakeFromNib];

    if (awake) {
        return;
    }
    
    [self.tableView setTarget:self];
    [self.tableView setAction:@selector(userClicked:)];
    [self.tableView setDoubleAction:@selector(userDoubleClicked:)];

    dateFormatter = [[NSDateFormatter alloc] init];
    dateFormatter.dateStyle = NSDateFormatterMediumStyle;
    dateFormatter.timeStyle = NSDateFormatterShortStyle;
    
    numberFormatter = [[NSNumberFormatter alloc] init];
    numberFormatter.numberStyle = NSNumberFormatterDecimalStyle;
    
    linkCursorDisplaying = NO;
    
    autofittedColumns = [NSMutableDictionary dictionary];
    
    awake = YES;
}

#pragma mark - Public methods - Accessors

- (RLMTableView *)realmTableView
{
    return (RLMTableView *)self.tableView;
}

#pragma mark - RLMViewController Overrides

- (void)performUpdateUsingState:(RLMNavigationState *)newState oldState:(RLMNavigationState *)oldState
{
    [super performUpdateUsingState:newState oldState:oldState];
    
    [self.tableView setAutosaveTableColumns:NO];
    
    RLMRealm *realm = self.parentWindowController.modelDocument.presentedRealm.realm;
    
    if ([newState isMemberOfClass:[RLMNavigationState class]]) {
        self.displayedType = newState.selectedType;
        [self.tableView reloadData];

        [self.realmTableView setupColumnsWithType:newState.selectedType
                                 withSelectionAtRow:newState.selectedInstanceIndex];
        [self setSelectionIndex:newState.selectedInstanceIndex];
    }
    else if ([newState isMemberOfClass:[RLMArrayNavigationState class]]) {
        RLMArrayNavigationState *arrayState = (RLMArrayNavigationState *)newState;
        
        RLMClassNode *referringType = (RLMClassNode *)arrayState.selectedType;
        RLMObject *referingInstance = [referringType instanceAtIndex:arrayState.selectedInstanceIndex];
        RLMArrayNode *arrayNode = [[RLMArrayNode alloc] initWithReferringProperty:arrayState.property
                                                                         onObject:referingInstance
                                                                            realm:realm];
        self.displayedType = arrayNode;
        [self.tableView reloadData];

        [self.realmTableView setupColumnsWithType:arrayNode withSelectionAtRow:0];
        [self setSelectionIndex:arrayState.arrayIndex];
    }
    else if ([newState isMemberOfClass:[RLMQueryNavigationState class]]) {
        RLMQueryNavigationState *arrayState = (RLMQueryNavigationState *)newState;

        RLMArrayNode *arrayNode = [[RLMArrayNode alloc] initWithQuery:arrayState.searchText
                                                               result:arrayState.results
                                                            andParent:arrayState.selectedType];

        self.displayedType = arrayNode;
        [self.tableView reloadData];

        [self.realmTableView setupColumnsWithType:arrayNode withSelectionAtRow:0];
        [self setSelectionIndex:0];
    }
    
    self.tableView.autosaveName = [NSString stringWithFormat:@"%lu:%@", realm.hash, self.displayedType.name];
    [self.tableView setAutosaveTableColumns:YES];
    
    if (![autofittedColumns[self.tableView.autosaveName] isEqual: @YES]) {
        [self.realmTableView makeColumnsFitContents];
        autofittedColumns[self.tableView.autosaveName] = @YES;
    }

    self.displaysArray = [newState isMemberOfClass:[RLMArrayNavigationState class]];
}

#pragma mark - NSTableView Data Source

- (NSInteger)numberOfRowsInTableView:(NSTableView *)tableView
{
    if (tableView != self.tableView) {
        return 0;
    }
    
    return self.displayedType.instanceCount;
}

#pragma mark - RLMTableView Data Source

-(NSString *)headerToolTipForColumn:(RLMClassProperty *)propertyColumn
{
    NSString *toolTip;
    
    switch (propertyColumn.property.type) {
        case RLMPropertyTypeBool:
            return @"Boolean";
        case RLMPropertyTypeInt:
            return @"Integer";
        case RLMPropertyTypeFloat:
            return @"Float";
        case RLMPropertyTypeDouble:
            return @"Double";
        case RLMPropertyTypeString:
            return @"String";
        case RLMPropertyTypeData:
            return @"Data";
        case RLMPropertyTypeAny:
            return @"Any";
        case RLMPropertyTypeDate:
            return @"Date";
        case RLMPropertyTypeArray:
            return [NSString stringWithFormat:@"%@[]", propertyColumn.property.objectClassName];
        case RLMPropertyTypeObject:
            return [NSString stringWithFormat:@"%@", propertyColumn.property.objectClassName];
    }
    
    return toolTip;
}

#pragma mark - NSTableView Delegate

-(CGFloat)tableView:(NSTableView *)tableView sizeToFitWidthOfColumn:(NSInteger)column
{
    RLMTableColumn *tableColumn = self.realmTableView.tableColumns[column];
    
    return [tableColumn sizeThatFitsWithLimit:NO];
}

- (void)tableViewSelectionDidChange:(NSNotification *)notification
{
    if (self.tableView == notification.object) {
        NSInteger selectedIndex = self.tableView.selectedRow;
        
        [self.parentWindowController.currentState updateSelectionToIndex:selectedIndex];
    }
}

-(NSView *)tableView:(NSTableView *)tableView viewForTableColumn:(NSTableColumn *)tableColumn row:(NSInteger)rowIndex
{
    if (tableView != self.tableView) {
        return nil;
    }
    
    NSUInteger columnIndex = [tableView.tableColumns indexOfObject:tableColumn];
    RLMTypeNode *displayedType = self.displayedType;

    if ([displayedType isMemberOfClass:[RLMArrayNode class]]) {
        columnIndex--;
    }
    
<<<<<<< HEAD
    if (columnIndex == -1) {
        RLMBasicTableCellView *basicCellView = [tableView makeViewWithIdentifier:@"BasicCell" owner:self];
        basicCellView.textField.stringValue = [@(rowIndex) stringValue];
=======
    // Array gutter
    if (columnIndex == -1) {
        RLMBasicTableCellView *basicCellView = [tableView makeViewWithIdentifier:@"BasicCell" owner:self];
        basicCellView.textField.stringValue = [@(rowIndex) stringValue];
        basicCellView.textField.editable = NO;
>>>>>>> e2326b6f
        
        return basicCellView;
    }

    RLMClassProperty *classProperty = displayedType.propertyColumns[columnIndex];
    RLMObject *selectedInstance = [displayedType instanceAtIndex:rowIndex];
    id propertyValue = selectedInstance[classProperty.name];
    RLMPropertyType type = classProperty.type;

    NSTableCellView *cellView;
    
    switch (classProperty.type) {
        case RLMPropertyTypeArray: {
            RLMBadgeTableCellView *badgeCellView = [tableView makeViewWithIdentifier:@"BadgeCell" owner:self];
            
            badgeCellView.badge.hidden = NO;
            badgeCellView.badge.title = [NSString stringWithFormat:@"%lu", [(RLMArray *)propertyValue count]];
            [badgeCellView.badge.cell setHighlightsBy:0];
            
            NSString *formattedText = [self printablePropertyValue:propertyValue ofType:type];
            
            badgeCellView.textField.stringValue = formattedText;
            badgeCellView.textField.font = [NSFont linkFont];
            
            [badgeCellView.textField setEditable:NO];
            badgeCellView.textField.editable = NO;
            
            cellView = badgeCellView;
        }
            break;
            
        case RLMPropertyTypeBool: {
            RLMBoolTableCellView *boolCellView = [tableView makeViewWithIdentifier:@"BoolCell" owner:self];
            
            boolCellView.checkBox.state = [(NSNumber *)propertyValue boolValue] ? NSOnState : NSOffState;
            [boolCellView.checkBox setEnabled:!self.realmIsLocked];
            
            cellView = boolCellView;
        }
            break;
            
        case RLMPropertyTypeInt:
        case RLMPropertyTypeFloat:
        case RLMPropertyTypeDouble: {
            RLMNumberTableCellView *numberCellView = [tableView makeViewWithIdentifier:@"NumberCell" owner:self];
            numberCellView.textField.stringValue = [self printablePropertyValue:propertyValue ofType:type];
            
            ((RLMNumberTextField *)numberCellView.textField).number = propertyValue;
            numberCellView.textField.editable = !self.realmIsLocked;
            
            cellView = numberCellView;
        }
            break;
            
        case RLMPropertyTypeData:
        case RLMPropertyTypeAny:
        case RLMPropertyTypeDate:
        case RLMPropertyTypeObject:
        case RLMPropertyTypeString: {
            RLMBasicTableCellView *basicCellView = [tableView makeViewWithIdentifier:@"BasicCell" owner:self];
            
            NSString *formattedText = [self printablePropertyValue:propertyValue ofType:type];
            basicCellView.textField.stringValue = formattedText;
            
            if (type == RLMPropertyTypeObject) {
                basicCellView.textField.font = [NSFont linkFont];
                basicCellView.textField.editable = NO;
            }
            else {
                basicCellView.textField.font = [NSFont textFont];
                BOOL isOfEditableType = type != RLMPropertyTypeData && type != RLMPropertyTypeObject;
                basicCellView.textField.editable = !self.realmIsLocked && isOfEditableType;
            }
            
            cellView = basicCellView;
        }
            break;
    }
    
    cellView.toolTip = [self tooltipForPropertyValue:propertyValue ofType:type];
    
    return cellView;
}

#pragma mark - Private Methods - NSTableView Delegate

-(NSString *)printablePropertyValue:(id)propertyValue ofType:(RLMPropertyType)propertyType
{
    return [self printablePropertyValue:propertyValue ofType:propertyType linkFormat:NO];
}

-(NSString *)printablePropertyValue:(id)propertyValue ofType:(RLMPropertyType)propertyType linkFormat:(BOOL)linkFormat
{
    if (!propertyValue) {
        return @"";
    }
    
    switch (propertyType) {
        case RLMPropertyTypeInt:
        case RLMPropertyTypeFloat:
        case RLMPropertyTypeDouble:
            numberFormatter.maximumFractionDigits = 3;
            numberFormatter.allowsFloats = propertyType != RLMPropertyTypeInt;
            
            return [numberFormatter stringFromNumber:(NSNumber *)propertyValue];
            
        case RLMPropertyTypeString: {
            NSString *stringValue = propertyValue;
            
            if (linkFormat && stringValue.length > kMaxNumberOfStringCharsInObjectLink) {
                stringValue = [stringValue substringToIndex:kMaxNumberOfStringCharsInObjectLink - 3];
                stringValue = [stringValue stringByAppendingString:@"..."];
            }
            
            return stringValue;
        }
            
        case RLMPropertyTypeBool:
                return [(NSNumber *)propertyValue boolValue] ? @"TRUE" : @"FALSE";
            
        case RLMPropertyTypeArray: {
            RLMArray *referredArray = (RLMArray *)propertyValue;
            if (linkFormat) {
                return [NSString stringWithFormat:@"%@[%lu]", referredArray.objectClassName, referredArray.count];
            }
            
            return [NSString stringWithFormat:@"%@[]", referredArray.objectClassName];
        }
            
        case RLMPropertyTypeDate:
            return [dateFormatter stringFromDate:(NSDate *)propertyValue];
            
        case RLMPropertyTypeData:
            return @"<Data>";
            
        case RLMPropertyTypeAny:
            return @"<Any>";
            
        case RLMPropertyTypeObject: {
            RLMObject *referredObject = (RLMObject *)propertyValue;
            if (referredObject == nil) {
                return @"";
            }
            
            if (linkFormat) {
                return [NSString stringWithFormat:@"%@()", referredObject.objectSchema.className];
            }
            
            NSString *returnString = [NSString stringWithFormat:@"%@(", referredObject.objectSchema.className];
            
            for (RLMProperty *property in referredObject.objectSchema.properties) {
                id propertyValue = referredObject[property.name];
                NSString *propertyDescription = [self printablePropertyValue:propertyValue ofType:property.type linkFormat:YES];
                
                if (returnString.length > kMaxNumberOfObjectCharsForTable - 4) {
                    returnString = [returnString stringByAppendingFormat:@"..."];
                    break;
                }
                
                returnString = [returnString stringByAppendingFormat:@"%@, ", propertyDescription];
            }
            
            if ([returnString hasSuffix:@", "]) {
                returnString = [returnString substringToIndex:returnString.length - 2];
            }
            
            return [returnString stringByAppendingString:@")"];
        }
    }
}

-(NSString *)tooltipForPropertyValue:(id)propertyValue ofType:(RLMPropertyType)propertyType
{
    if (!propertyValue) {
        return nil;
    }

    switch (propertyType) {
        case RLMPropertyTypeString: {
            NSUInteger chars = MIN(kMaxNumberOfStringCharsForTooltip, [(NSString *)propertyValue length]);
            return [(NSString *)propertyValue substringToIndex:chars];
        }
            
        case RLMPropertyTypeFloat:
        case RLMPropertyTypeDouble:
                numberFormatter.maximumFractionDigits = UINT16_MAX;
                return [numberFormatter stringFromNumber:propertyValue];
            
        case RLMPropertyTypeObject: {
            // RLMObject -description seems to sometimes recurse endlessly. Disabling object tooltips until fixed
            return nil;

            RLMObject *referredObject = (RLMObject *)propertyValue;
            RLMObjectSchema *objectSchema = referredObject.objectSchema;
            NSArray *properties = objectSchema.properties;
            
            NSString *toolTipString = @"";
            for (RLMProperty *property in properties) {
                toolTipString = [toolTipString stringByAppendingFormat:@" %@:%@\n", property.name, referredObject[property.name]];
            }
            return toolTipString;
        }
            
        case RLMPropertyTypeArray: {
            // RLMArray -description seems to sometimes recurse endlessly. Disabling array tooltips until fixed
            return nil;
            RLMArray *referredArray = (RLMArray *)propertyValue;
            
            if (referredArray.count <= kMaxNumberOfArrayEntriesInToolTip) {
                return referredArray.description;
            }
            else {
                NSString *result = @"";
                for (NSUInteger index = 0; index < kMaxNumberOfArrayEntriesInToolTip; index++) {
                    RLMObject *arrayItem = referredArray[index];
                    NSString *description = [arrayItem.description stringByReplacingOccurrencesOfString:@"\n"
                                                                                             withString:@"\n\t"];
                    description = [NSString stringWithFormat:@"\t[%lu] %@", index, description];
                    if (index < kMaxNumberOfArrayEntriesInToolTip - 1) {
                        description = [description stringByAppendingString:@","];
                    }
                    result = [[result stringByAppendingString:description] stringByAppendingString:@"\n"];
                }
                result = [@"RLMArray (\n" stringByAppendingString:[result stringByAppendingString:@"\t...\n)"]];
                return result;
            }
        }
            
        case RLMPropertyTypeAny:
        case RLMPropertyTypeBool:
        case RLMPropertyTypeData:
        case RLMPropertyTypeDate:
        case RLMPropertyTypeInt:
            return nil;
    }
}

#pragma mark - RLMTableView Delegate

- (void)addRows:(NSIndexSet *)rowIndexes
{
    if (self.realmIsLocked) {
        return;
    }
    
    RLMRealm *realm = self.parentWindowController.modelDocument.presentedRealm.realm;
    RLMObjectSchema *objectSchema = [realm.schema schemaForClassName:self.displayedType.name];
    
    [realm beginWriteTransaction];
    
    NSUInteger rowsToAdd = MAX(rowIndexes.count, 1);
    
    for (int i = 0; i < rowsToAdd; i++) {
        RLMObject *object = [[RLMObject alloc] initWithRealm:nil schema:objectSchema defaultValues:NO];

        [realm addObject:object];
        for (RLMProperty *property in objectSchema.properties) {
            object[property.name] = [self defaultValueForPropertyType:property.type];
        }
    }
    
    [realm commitWriteTransaction];
    [self reloadAfterEdit];
}

- (void)deleteRows:(NSIndexSet *)rowIndexes
{
    if (self.realmIsLocked) {
        return;
    }

    NSMutableArray *objectsToDelete = [NSMutableArray array];
    [rowIndexes enumerateIndexesUsingBlock:^(NSUInteger idx, BOOL *stop) {
        RLMObject *object = [self.displayedType instanceAtIndex:idx];
        [objectsToDelete addObject:object];
    }];
    
    RLMRealm *realm = self.parentWindowController.modelDocument.presentedRealm.realm;
    [realm beginWriteTransaction];
    [realm deleteObjects:objectsToDelete];
    [realm commitWriteTransaction];
    
    [self reloadAfterEdit];
}

-(void)insertRows:(NSIndexSet *)rowIndexes
{
    if (self.realmIsLocked || !self.displaysArray) {
        return;
    }

    RLMRealm *realm = self.parentWindowController.modelDocument.presentedRealm.realm;
    RLMTypeNode *displayedType = self.displayedType;
    RLMObjectSchema *objectSchema = displayedType.schema;
    
    NSUInteger rowsToInsert = MAX(rowIndexes.count, 1);
    NSUInteger rowToInsertAt = rowIndexes.firstIndex;
    
    if (rowToInsertAt == -1) {
        rowToInsertAt = 0;
    }
    
    [realm beginWriteTransaction];
    
    for (int i = 0; i < rowsToInsert; i++) {
        RLMObject *object = [[RLMObject alloc] initWithRealm:realm schema:objectSchema defaultValues:NO];
        
        for (RLMProperty *property in objectSchema.properties) {
            object[property.name] = [self defaultValueForPropertyType:property.type];
        }
        [(RLMArrayNode *)self.displayedType insertInstance:object atIndex:rowToInsertAt];
    }
    [realm commitWriteTransaction];
    [self reloadAfterEdit];
}

-(void)removeRows:(NSIndexSet *)rowIndexes
{
    if (self.realmIsLocked || !self.displaysArray) {
        return;
    }

    RLMRealm *realm = self.parentWindowController.modelDocument.presentedRealm.realm;
    [realm beginWriteTransaction];
    [rowIndexes enumerateIndexesWithOptions:NSEnumerationReverse usingBlock:^(NSUInteger idx, BOOL *stop) {
        [(RLMArrayNode *)self.displayedType removeInstanceAtIndex:idx];
    }];
    [realm commitWriteTransaction];
    [self reloadAfterEdit];
}

#pragma mark - Private Methods - RLMTableView Delegate

-(NSDictionary *)defaultValuesForProperties:(NSArray *)properties
{
    NSMutableDictionary *defaultValues = [NSMutableDictionary dictionary];
    
    for (RLMProperty *property in properties) {
        defaultValues[property.name] = [self defaultValueForPropertyType:property.type];
    }
    
    return defaultValues;
}

-(id)defaultValueForPropertyType:(RLMPropertyType)propertyType
{
    switch (propertyType) {
        case RLMPropertyTypeInt:
            return @0;
        
        case RLMPropertyTypeFloat:
            return @(0.0f);

        case RLMPropertyTypeDouble:
            return @0.0;
            
        case RLMPropertyTypeString:
            return @"";
            
        case RLMPropertyTypeBool:
            return @NO;
            
        case RLMPropertyTypeArray:
            return @[];
            
        case RLMPropertyTypeDate:
            return [NSDate date];
            
        case RLMPropertyTypeData:
            return @"<Data>";
            
        case RLMPropertyTypeAny:
            return @"<Any>";
            
        case RLMPropertyTypeObject: {
            return [NSNull null];
        }
    }
}

-(void)reloadAfterEdit
{
    [self.tableView reloadData];
    NSIndexSet *indexSet = self.parentWindowController.outlineViewController.tableView.selectedRowIndexes;
    [self.parentWindowController.outlineViewController.tableView reloadData];
    [self.parentWindowController.outlineViewController.tableView selectRowIndexes:indexSet byExtendingSelection:NO];
    [self clearSelection];
}

#pragma mark - Mouse Handling

- (void)mouseDidEnterCellAtLocation:(RLMTableLocation)location
{
    if (!(RLMTableLocationColumnIsUndefined(location) || RLMTableLocationRowIsUndefined(location))) {
        RLMTypeNode *displayedType = self.displayedType;
        
        if (location.column < displayedType.propertyColumns.count && location.row < displayedType.instanceCount) {
            RLMClassProperty *propertyNode = displayedType.propertyColumns[location.column];
            
            if (propertyNode.type == RLMPropertyTypeObject) {
                if (!linkCursorDisplaying) {
                    RLMClassProperty *propertyNode = displayedType.propertyColumns[location.column];
                    RLMObject *selectedInstance = [displayedType instanceAtIndex:location.row];
                    NSObject *propertyValue = selectedInstance[propertyNode.name];
                    
                    if (propertyValue != nil) {
                        [self enableLinkCursor];
                    }
                }
                
                return;
            }
            else if (propertyNode.type == RLMPropertyTypeArray) {
                [self enableLinkCursor];
                return;
            }
        }
    }
    
    [self disableLinkCursor];
}

- (void)mouseDidExitCellAtLocation:(RLMTableLocation)location
{
    [self disableLinkCursor];
}

- (void)mouseDidExitView:(RLMTableView *)view
{
    [self disableLinkCursor];
}

#pragma mark - Public Methods - NSTableView Event Handling

- (IBAction)editedTextField:(NSTextField *)sender {
    NSInteger row = [self.tableView rowForView:sender];
    NSInteger column = [self.tableView columnForView:sender];
    
    RLMTypeNode *displayedType = self.displayedType;
    RLMClassProperty *propertyNode = displayedType.propertyColumns[column];
    RLMObject *selectedInstance = [displayedType instanceAtIndex:row];
    
    id result = nil;
    
    switch (propertyNode.type) {
        case RLMPropertyTypeInt:
            numberFormatter.allowsFloats = NO;
            result = [numberFormatter numberFromString:sender.stringValue];
            break;
            
        case RLMPropertyTypeFloat:
        case RLMPropertyTypeDouble:
            numberFormatter.allowsFloats = YES;
            numberFormatter.numberStyle = NSNumberFormatterDecimalStyle;
            result = [numberFormatter numberFromString:sender.stringValue];
            break;
            
        case RLMPropertyTypeString:
            result = sender.stringValue;
            break;

        case RLMPropertyTypeDate:
            result = [dateFormatter dateFromString:sender.stringValue];
            break;
            
        case RLMPropertyTypeAny:
        case RLMPropertyTypeArray:
        case RLMPropertyTypeBool:
        case RLMPropertyTypeData:
        case RLMPropertyTypeObject:
            break;
    }
    
    if (result) {
        RLMRealm *realm = self.parentWindowController.modelDocument.presentedRealm.realm;
        [realm beginWriteTransaction];
        selectedInstance[propertyNode.name] = result;
        [realm commitWriteTransaction];
    }
    
    [self.tableView reloadData];
}

- (IBAction)editedCheckBox:(NSButton *)sender
{
    NSInteger row = [self.tableView rowForView:sender];
    NSInteger column = [self.tableView columnForView:sender];
    
    RLMTypeNode *displayedType = self.displayedType;
    RLMClassProperty *propertyNode = displayedType.propertyColumns[column];
    RLMObject *selectedInstance = [displayedType instanceAtIndex:row];

    NSNumber *result = @((BOOL)(sender.state == NSOnState));

    RLMRealm *realm = self.parentWindowController.modelDocument.presentedRealm.realm;
    [realm beginWriteTransaction];
    selectedInstance[propertyNode.name] = result;
    [realm commitWriteTransaction];
}

- (void)rightClickedLocation:(RLMTableLocation)location
{
    NSUInteger row = location.row;

    if (row >= self.displayedType.instanceCount || RLMTableLocationRowIsUndefined(location)) {
        [self clearSelection];
        return;
    }
    
    if ([self.tableView.selectedRowIndexes containsIndex:row]) {
        return;
    }
    
    [self setSelectionIndex:row];
}

- (void)userClicked:(NSTableView *)sender
{
    if (self.tableView.selectedRowIndexes.count > 1) {
        return;
    }
    
    NSInteger row = self.tableView.clickedRow;
    NSInteger column = self.tableView.clickedColumn;

    if (self.displaysArray) {
        column--;
    }
    
    if (row == -1 || column < 0) {
        return;
    }
    
    RLMTypeNode *displayedType = self.displayedType;
    RLMClassProperty *propertyNode = displayedType.propertyColumns[column];
    
    if (propertyNode.type == RLMPropertyTypeObject) {
        RLMObject *selectedInstance = [displayedType instanceAtIndex:row];
        id propertyValue = selectedInstance[propertyNode.name];
        
        if ([propertyValue isKindOfClass:[RLMObject class]]) {
            RLMObject *linkedObject = (RLMObject *)propertyValue;
            RLMObjectSchema *linkedObjectSchema = linkedObject.objectSchema;
            
            for (RLMClassNode *classNode in self.parentWindowController.modelDocument.presentedRealm.topLevelClasses) {
                if ([classNode.name isEqualToString:linkedObjectSchema.className]) {
                    RLMArray *allInstances = [linkedObject.realm allObjects:linkedObjectSchema.className];
                    NSUInteger objectIndex = [allInstances indexOfObject:linkedObject];
                    
                    RLMNavigationState *state = [[RLMNavigationState alloc] initWithSelectedType:classNode index:objectIndex];
                    [self.parentWindowController addNavigationState:state fromViewController:self];
                    
                    break;
                }
            }
        }
    }
    else if (propertyNode.type == RLMPropertyTypeArray) {
        RLMObject *selectedInstance = [displayedType instanceAtIndex:row];
        NSObject *propertyValue = selectedInstance[propertyNode.name];
        
        if ([propertyValue isKindOfClass:[RLMArray class]]) {
            RLMArrayNavigationState *state = [[RLMArrayNavigationState alloc] initWithSelectedType:displayedType
                                                                                         typeIndex:row
                                                                                          property:propertyNode.property
                                                                                        arrayIndex:0];
            [self.parentWindowController addNavigationState:state fromViewController:self];
        }
    }
    else {
        if (row != -1) {
            [self setSelectionIndex:row];
        }
        else {
            [self clearSelection];
        }
    }
}

- (void)userDoubleClicked:(NSTableView *)sender {
    NSInteger row = self.tableView.clickedRow;
    NSInteger column = self.tableView.clickedColumn;
    
    if (row == -1 || column == -1) {
        return;
    }
    
    RLMTypeNode *displayedType = self.displayedType;
    RLMClassProperty *propertyNode = displayedType.propertyColumns[column];
    RLMObject *selectedObject = [displayedType instanceAtIndex:row];
    id propertyValue = selectedObject[propertyNode.name];
    
    if (propertyNode.type == RLMPropertyTypeDate) {
        // Create a menu with a single menu item, and later populate it with the propertyValue
        NSMenu *menu = [[NSMenu alloc] initWithTitle:@""];
        NSMenuItem *item = [[NSMenuItem alloc] initWithTitle:@"" action:NULL keyEquivalent:@""];
        
        NSRect frame = [self.tableView frameOfCellAtColumn:column row:row];
        frame.origin.x -= [self.tableView intercellSpacing].width*0.5;
        frame.origin.y -= [self.tableView intercellSpacing].height*0.5;
        frame.size.width += [self.tableView intercellSpacing].width;
        frame.size.height += [self.tableView intercellSpacing].height;
        
        frame.size.height = MAX(23.0, frame.size.height);
        
        // Set up a date picker with no border or background
        NSDatePicker *datepicker = [[NSDatePicker alloc] initWithFrame:frame];
        datepicker.bordered = NO;
        datepicker.drawsBackground = NO;
        datepicker.datePickerStyle = NSTextFieldAndStepperDatePickerStyle;
        datepicker.datePickerElements = NSHourMinuteSecondDatePickerElementFlag
        | NSYearMonthDayDatePickerElementFlag
        | NSTimeZoneDatePickerElementFlag;
        datepicker.dateValue = propertyValue;
        
        item.view = datepicker;
        [menu addItem:item];
        
        if ([menu popUpMenuPositioningItem:nil atLocation:frame.origin inView:self.tableView]) {
            RLMRealm *realm = self.parentWindowController.modelDocument.presentedRealm.realm;
            [realm beginWriteTransaction];
            selectedObject[propertyNode.name] = datepicker.dateValue;
            [realm commitWriteTransaction];
            [self.tableView reloadData];
        }
    }
}

#pragma mark - Public Methods - Table View Construction

- (void)enableLinkCursor
{
    if (linkCursorDisplaying) {
        return;
    }
    NSCursor *currentCursor = [NSCursor currentCursor];
    [currentCursor push];
    
    NSCursor *newCursor = [NSCursor pointingHandCursor];
    [newCursor set];
    
    linkCursorDisplaying = YES;
}

- (void)disableLinkCursor
{
    if (linkCursorDisplaying) {
        [NSCursor pop];
        
        linkCursorDisplaying = NO;
    }
}

#pragma mark - Private Methods - Setters/Getters

-(void)setRealmIsLocked:(BOOL)realmIsLocked
{
    _realmIsLocked = realmIsLocked;
    [self.tableView reloadData];
}

@end<|MERGE_RESOLUTION|>--- conflicted
+++ resolved
@@ -28,11 +28,6 @@
 #import "RLMBasicTableCellView.h"
 #import "RLMBoolTableCellView.h"
 #import "RLMNumberTableCellView.h"
-<<<<<<< HEAD
-=======
-#import "RLMImageTableCellView.h"
-
->>>>>>> e2326b6f
 #import "RLMTableColumn.h"
 
 #import "NSColor+ByteSizeFactory.h"
@@ -227,17 +222,11 @@
         columnIndex--;
     }
     
-<<<<<<< HEAD
-    if (columnIndex == -1) {
-        RLMBasicTableCellView *basicCellView = [tableView makeViewWithIdentifier:@"BasicCell" owner:self];
-        basicCellView.textField.stringValue = [@(rowIndex) stringValue];
-=======
     // Array gutter
     if (columnIndex == -1) {
         RLMBasicTableCellView *basicCellView = [tableView makeViewWithIdentifier:@"BasicCell" owner:self];
         basicCellView.textField.stringValue = [@(rowIndex) stringValue];
         basicCellView.textField.editable = NO;
->>>>>>> e2326b6f
         
         return basicCellView;
     }
